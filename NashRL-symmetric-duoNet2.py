import math
import copy
import random
import numpy as np
import matplotlib
import matplotlib.pyplot as plt

import torch
import torch.nn as nn
import torch.optim as optim
import torch.nn.functional as F
#import torchvision.transforms as T

from simulation_lib import *
from nashRL_netlib import *
from nashRL_DQlib import *

# -------------------------------------------------------------------
# This file defines some of the necessary objects and classes needed
# for the LQ-Nash Reinforcement Learning Algorithm
# -------------------------------------------------------------------


# Define object for estimated elements via NN
# ***NOTE*** All elements are tensors
class FittedValues(object):
    # Initialized via a single numpy vector
    def __init__(self,value_vector,v_value,num_players):

        self.num_players = num_players #number of players in game

        self.V = v_value #nash value vector
        
        self.mu = value_vector[0:self.num_players] #mean of each player
        value_vector = value_vector[self.num_players:]
        
        self.P1 = (value_vector[0])**2 #P1 matrix for each player, exp transformation to ensure positive value
        value_vector = value_vector[1:]
        
        self.a = value_vector[0:self.num_players] #a of each player
        value_vector = value_vector[self.num_players:]
        
        #p2 vector
        self.P2 = value_vector[0] 
        
        self.P3 = value_vector[1]
        
# Define an object that summarizes all state variables
class State(object):
    def __init__(self,param_dict):
        self.t = param_dict['time_step']
        self.q = param_dict['current_inventory']
        self.p = param_dict['current_price']
        
    # Returns list representation of all state variables normalized to be [-1,1]
    # Not done yet
    def getNormalizedState(self):
        norm_q = self.q/10
        norm_p = (self.p-10)/10
        norm_t = self.t/4-1
        return np.array(np.append(np.append(norm_q,norm_p),norm_t))
    
    def print_state(self):
        print("t =", self.t, "q = ", self.q, "p = ", self.p)

# Defines basic network parameters and functions
class DQN(nn.Module):
    def __init__(self, input_dim, output_dim,nump):
        super(DQN, self).__init__()
        self.num_players = nump
        # Define basic fully connected network for parameters in Advantage function
        self.main = nn.Sequential(
            nn.Linear(input_dim, 20),
            nn.ReLU(),
            nn.Linear(20, 60),
            nn.ReLU(),
            nn.Linear(60, 160),
            nn.ReLU(),
            nn.Linear(160, 60),
            nn.ReLU(),
            nn.Linear(60, output_dim)
        )
        
        # Define basic fully connected network for estimating nash value of each state
        self.main_V = nn.Sequential(
            nn.Linear(input_dim, 20),
            nn.ReLU(),
            nn.Linear(20, 40),
            nn.ReLU(),
            nn.Linear(40, 20),
            nn.ReLU(),
            nn.Linear(20, num_players)
        )
        
    #Since only single network, forward prop is simple evaluation of network
    def forward(self, input):
        return self.main(input), self.main_V(input)
    
class NashNN():
    def __init__(self, input_dim, output_dim, nump,t):
        self.num_players = nump
        self.T = t
        self.main_net = DQN(input_dim, output_dim,num_players)
        #self.target_net = copy.deepcopy(self.main_net)
        self.num_sim = 10000
        # Define optimizer used (SGD, etc)
        self.optimizer = optim.RMSprop(list(self.main_net.main.parameters()) + list(self.main_net.main_V.parameters()),lr=0.001)
        # Define loss function (Mean-squared, etc)
        self.criterion = nn.MSELoss()
        self.counter = 0
        
        # Predicts resultant values, input a State object, outputs a FittedValues object
    def predict(self, input):
        a,b = self.main_net.forward(self.stateTransform(input))
        return self.tensorTransform(a,b)
    
#    def predict_targetNet(self, input):
#        a,b = self.target_net.forward(self.stateTransform(input))
#        return self.tensorTransform(a,b)
        
    # Transforms state object into tensor
    def stateTransform(self, s):
        return torch.tensor(s.getNormalizedState()).float()
        
    # Transforms output tensor into FittedValues Object
    def tensorTransform(self, output1, output2):
        return FittedValues(output1, output2, self.num_players)
    
    #takes a tuple of transitions and outputs loss
    def compute_Loss(self,state_tuple):
        currentState, action, nextState, reward = state_tuple[0], torch.tensor(state_tuple[1]).float(), state_tuple[2], state_tuple[3]
        A = lambda u, uNeg, mu, muNeg, a, v, c1, c2, c3: v - 0.5*c1*(u-mu)**2 + c2*(u -a)*torch.sum(uNeg - muNeg) + c3*(uNeg - muNeg)**2
        flag = 1
        nextVal = self.predict(nextState).V
        
        #set next nash value to be 0 if last time step
        if nextState.t >= self.T:
            nextVal = torch.zeros(self.num_players)
            flag = 0
            
        curVal = self.predict(currentState)
        loss = []
        for i in range(0,self.num_players):
            r = lambda T : torch.cat([T[0:i], T[i+1:]])
            loss.append(nextVal[i] + reward[i] - flag*A(action[i],r(action),curVal.mu[i],r(curVal.mu),curVal.a[i],curVal.V[i],curVal.P1,curVal.P2,curVal.P3)-(1-flag)*curVal.V[i])
        
        return torch.sum(torch.stack(loss)**2)
        
    def updateLearningRate(self):
        self.counter += 1
<<<<<<< HEAD
        self.optimizer = optim.RMSprop(list(self.main_net.main.parameters()) + list(self.main_net.main_V.parameters()),lr=0.005-(0.005-0.0005)*self.counter/self.num_sim)
    
#    #ignore these functions for now... was trying to do batch predictions 
#    def predict_batch(self, input):
#        return self.tensorsTransform(self.main_net(self.statesTransform(input),batch_size = 3))
#        
#    # Transforms state object into tensor
#    def statesTransform(self, s):
#        print(np.array([st.getNormalizedState() for st in s]))
#        return Variable(torch.from_numpy(np.array([st.getNormalizedState() for st in s])).float()).view(1, -1)
#        
#    # Transforms output tensor into FittedValues Object
#    def tensorsTransform(self, output):
#        return np.apply_along_axis(FittedValues(),1,output.data.numpy())

# Define Replay Buffer Class using Transition Object
#class ReplayMemory(object):
#
#    def __init__(self, capacity):
#        self.capacity = capacity
#        self.memory = []
#        self.position = 0
#
#    def push(self, *args):
#        """Saves a transition."""
#        if len(self.memory) < self.capacity:
#            self.memory.append(None)
#        self.memory[self.position] = Transition(*args)
#        self.position = (self.position + 1) % self.capacity
#
#    def sample(self, batch_size):
#        return random.sample(self.memory, batch_size)
#
#    def __len__(self):
#        return len(self.memory)


class ExperienceReplay:
    #each experience is a list of with each tuple having:
    #first element: state,
    #second element: array of actions of each agent,
    #third element: array of rewards received for each agent
    def __init__(self, buffer_size):
        self.buffer = []
        self.buffer_size = buffer_size
    
    def add(self,experience):
        if len(self.buffer) > self.buffer_size:
            self.buffer.pop(0)
        self.buffer.append(experience)
=======
        self.optimizer = optim.RMSprop(list(self.main_net.main.parameters()) + list(self.main_net.main_V.parameters()),lr=0.001-(0.001-0.0005)*self.counter/self.num_sim)
>>>>>>> 08f62562


# Define Market Game Simulation Object
if __name__ == '__main__':
    num_players = 2
    T = 2
    #replay_stepnum = 3
    batch_update_size = 200
    num_sim = 10000
    max_action = 20
    update_net = 50
    buffersize = 500
    
    #number of parameters that need to be estimated by the network
    parameter_number = 3*num_players +3
    
    #network object
    net = NashNN(2+num_players,parameter_number,num_players,T)
    
    #simulation object
    sim_dict = {'price_impact': 0.5,
                'transaction_cost':1,
                'liquidation_cost':100,
                'running_penalty':0,
                'T':T,
                'dt':1,
                'N_agents':num_players,
                'drift_function':(lambda x,y: 0) ,
                'volatility':0.01}
    sim = MarketSimulator(sim_dict)
    
    #Initialize storage variables
    prices = np.zeros(T)
    Qs = np.zeros((T,num_players))
    Actions = np.zeros((T,num_players))
    rewards = np.zeros((T,num_players))
    
    [state,lr,tr] = sim.get_state()
    state_dict = {'time_step':0,
                  'current_inventory':state[0],
                  'current_price':state[1]}
    current_state = State(state_dict) 
    all_states = []
    states = []
    
    all_predicts = []
    preds = []
    
    #exploration chance
    ep = 0.5
    
    #intialize relay memory
    replay = ExperienceReplay(buffersize)
    
    sum_loss = np.zeros(num_sim)
    total_l = 0
    
    for k in range (0,num_sim):
        epsilon = ep - ep*(k/(num_sim-1))
        total_l = 0
        
        if k%50 == 0:
            print("Starting Inventory: ", sim.get_state()[0][0])
            flag = True
            
#        if k%update_net == 0:
#                net.target_net = copy.deepcopy(net.main_net)
            
        for i in range(0,T):   
            state,lr,tr = sim.get_state()
            #print("funny state:", state[0])
            state_dict = {'time_step':i,
                          'current_inventory':np.copy(state[0]),
                          'current_price':state[1]}
            current_state = State(state_dict)
            
            #print(net.predict(current_state).mu)
            #takes action
            if i == T-1:
                a = -current_state.q
                #print (net.predict(current_state).V.data.numpy())
            else:
                if np.random.random() < epsilon:
                    #random action between buying/selling 5 shares for all players
                    a = np.random.rand(num_players)*40-20
                    #print("r")
                else:
                    #else take predicted nash action
                    a = net.predict(current_state).mu.data.numpy()
                    #print(a)
                super_threshold_indices = a > max_action
                a[super_threshold_indices] = max_action
                sub_threshold_indices = a < -max_action
                a[sub_threshold_indices] = -max_action
            
            #take chosen action and update new state
            #current_state.print_state()
            sim.step(a)
            state,lr,tr = sim.get_state()
            state_dict = {'time_step':i+1,
                          'current_inventory':state[0],
                          'current_price':state[1]}
            new_state = State(state_dict)
            #print("current state:")
            #current_state.print_state()
            #print("action:", a)
            #print("new state:")
            #new_state.print_state()
            
            #updates storage variables
            states.append(new_state)
            prices[i] = new_state.p
            Qs[i,:] = new_state.q
            Actions[i,:] = a
            rewards[i] = lr
            #preds.append[net.predict(current_state).V.data()]
            
            #adds experience to replay memory
            replay.add((current_state,a,new_state,lr))
    #        explist = []
    #        for j in range(max(i-(replay_stepnum-1),0),i+1):
    #            explist.append((states[j],Actions[i,:],rewards[i,:]))
    #        replay.add(explist)
            
            if (k-1)*T > batch_update_size:
                replay_sample = replay.sample(batch_update_size)
                
                #samples from priority and calculate total loss
                replay_sample.append((current_state,a,new_state,lr))
                
                loss = []
                
                for sample in replay_sample:              
                    loss.append(net.compute_Loss(sample))
                    
                if (flag):
                    print(current_state.p,a,current_state.q)
                    new_V = net.predict(new_state).V.data.numpy()
                    if i == T-1:
                        new_V = np.zeros(num_players)
                    print(new_V+lr)
                    print(net.predict(current_state).V.data.numpy())
                
                #loss = net.criterion(estimated_q, actual_q)
                loss = torch.sum(torch.stack(loss))
                
                net.optimizer.zero_grad()
                loss.backward()
                net.optimizer.step()
                
                #totals loss (of experience replay) per time step
                #total_l += sum(map(lambda a,b:(a-b)*(a-b),estimated_q,actual_q))
                #current_state = new_state
                
                
        flag = False
        #defines loss per period
        sum_loss[k] = total_l
        #for param in net.main_net.parameters():
        #    print(param.data) 
        #print(prices)
        #print(Qs)
        #print(Actions)
        
        #resets simulation
        sim.reset()
        all_states.append(states)
        all_predicts.append(preds)
        net.updateLearningRate()
        
    plt.plot(sum_loss)
        
    <|MERGE_RESOLUTION|>--- conflicted
+++ resolved
@@ -1,377 +1,374 @@
-import math
-import copy
-import random
-import numpy as np
-import matplotlib
-import matplotlib.pyplot as plt
-
-import torch
-import torch.nn as nn
-import torch.optim as optim
-import torch.nn.functional as F
-#import torchvision.transforms as T
-
-from simulation_lib import *
-from nashRL_netlib import *
-from nashRL_DQlib import *
-
-# -------------------------------------------------------------------
-# This file defines some of the necessary objects and classes needed
-# for the LQ-Nash Reinforcement Learning Algorithm
-# -------------------------------------------------------------------
-
-
-# Define object for estimated elements via NN
-# ***NOTE*** All elements are tensors
-class FittedValues(object):
-    # Initialized via a single numpy vector
-    def __init__(self,value_vector,v_value,num_players):
-
-        self.num_players = num_players #number of players in game
-
-        self.V = v_value #nash value vector
-        
-        self.mu = value_vector[0:self.num_players] #mean of each player
-        value_vector = value_vector[self.num_players:]
-        
-        self.P1 = (value_vector[0])**2 #P1 matrix for each player, exp transformation to ensure positive value
-        value_vector = value_vector[1:]
-        
-        self.a = value_vector[0:self.num_players] #a of each player
-        value_vector = value_vector[self.num_players:]
-        
-        #p2 vector
-        self.P2 = value_vector[0] 
-        
-        self.P3 = value_vector[1]
-        
-# Define an object that summarizes all state variables
-class State(object):
-    def __init__(self,param_dict):
-        self.t = param_dict['time_step']
-        self.q = param_dict['current_inventory']
-        self.p = param_dict['current_price']
-        
-    # Returns list representation of all state variables normalized to be [-1,1]
-    # Not done yet
-    def getNormalizedState(self):
-        norm_q = self.q/10
-        norm_p = (self.p-10)/10
-        norm_t = self.t/4-1
-        return np.array(np.append(np.append(norm_q,norm_p),norm_t))
-    
-    def print_state(self):
-        print("t =", self.t, "q = ", self.q, "p = ", self.p)
-
-# Defines basic network parameters and functions
-class DQN(nn.Module):
-    def __init__(self, input_dim, output_dim,nump):
-        super(DQN, self).__init__()
-        self.num_players = nump
-        # Define basic fully connected network for parameters in Advantage function
-        self.main = nn.Sequential(
-            nn.Linear(input_dim, 20),
-            nn.ReLU(),
-            nn.Linear(20, 60),
-            nn.ReLU(),
-            nn.Linear(60, 160),
-            nn.ReLU(),
-            nn.Linear(160, 60),
-            nn.ReLU(),
-            nn.Linear(60, output_dim)
-        )
-        
-        # Define basic fully connected network for estimating nash value of each state
-        self.main_V = nn.Sequential(
-            nn.Linear(input_dim, 20),
-            nn.ReLU(),
-            nn.Linear(20, 40),
-            nn.ReLU(),
-            nn.Linear(40, 20),
-            nn.ReLU(),
-            nn.Linear(20, num_players)
-        )
-        
-    #Since only single network, forward prop is simple evaluation of network
-    def forward(self, input):
-        return self.main(input), self.main_V(input)
-    
-class NashNN():
-    def __init__(self, input_dim, output_dim, nump,t):
-        self.num_players = nump
-        self.T = t
-        self.main_net = DQN(input_dim, output_dim,num_players)
-        #self.target_net = copy.deepcopy(self.main_net)
-        self.num_sim = 10000
-        # Define optimizer used (SGD, etc)
-        self.optimizer = optim.RMSprop(list(self.main_net.main.parameters()) + list(self.main_net.main_V.parameters()),lr=0.001)
-        # Define loss function (Mean-squared, etc)
-        self.criterion = nn.MSELoss()
-        self.counter = 0
-        
-        # Predicts resultant values, input a State object, outputs a FittedValues object
-    def predict(self, input):
-        a,b = self.main_net.forward(self.stateTransform(input))
-        return self.tensorTransform(a,b)
-    
-#    def predict_targetNet(self, input):
-#        a,b = self.target_net.forward(self.stateTransform(input))
-#        return self.tensorTransform(a,b)
-        
-    # Transforms state object into tensor
-    def stateTransform(self, s):
-        return torch.tensor(s.getNormalizedState()).float()
-        
-    # Transforms output tensor into FittedValues Object
-    def tensorTransform(self, output1, output2):
-        return FittedValues(output1, output2, self.num_players)
-    
-    #takes a tuple of transitions and outputs loss
-    def compute_Loss(self,state_tuple):
-        currentState, action, nextState, reward = state_tuple[0], torch.tensor(state_tuple[1]).float(), state_tuple[2], state_tuple[3]
-        A = lambda u, uNeg, mu, muNeg, a, v, c1, c2, c3: v - 0.5*c1*(u-mu)**2 + c2*(u -a)*torch.sum(uNeg - muNeg) + c3*(uNeg - muNeg)**2
-        flag = 1
-        nextVal = self.predict(nextState).V
-        
-        #set next nash value to be 0 if last time step
-        if nextState.t >= self.T:
-            nextVal = torch.zeros(self.num_players)
-            flag = 0
-            
-        curVal = self.predict(currentState)
-        loss = []
-        for i in range(0,self.num_players):
-            r = lambda T : torch.cat([T[0:i], T[i+1:]])
-            loss.append(nextVal[i] + reward[i] - flag*A(action[i],r(action),curVal.mu[i],r(curVal.mu),curVal.a[i],curVal.V[i],curVal.P1,curVal.P2,curVal.P3)-(1-flag)*curVal.V[i])
-        
-        return torch.sum(torch.stack(loss)**2)
-        
-    def updateLearningRate(self):
-        self.counter += 1
-<<<<<<< HEAD
-        self.optimizer = optim.RMSprop(list(self.main_net.main.parameters()) + list(self.main_net.main_V.parameters()),lr=0.005-(0.005-0.0005)*self.counter/self.num_sim)
-    
-#    #ignore these functions for now... was trying to do batch predictions 
-#    def predict_batch(self, input):
-#        return self.tensorsTransform(self.main_net(self.statesTransform(input),batch_size = 3))
-#        
-#    # Transforms state object into tensor
-#    def statesTransform(self, s):
-#        print(np.array([st.getNormalizedState() for st in s]))
-#        return Variable(torch.from_numpy(np.array([st.getNormalizedState() for st in s])).float()).view(1, -1)
-#        
-#    # Transforms output tensor into FittedValues Object
-#    def tensorsTransform(self, output):
-#        return np.apply_along_axis(FittedValues(),1,output.data.numpy())
-
-# Define Replay Buffer Class using Transition Object
-#class ReplayMemory(object):
-#
-#    def __init__(self, capacity):
-#        self.capacity = capacity
-#        self.memory = []
-#        self.position = 0
-#
-#    def push(self, *args):
-#        """Saves a transition."""
-#        if len(self.memory) < self.capacity:
-#            self.memory.append(None)
-#        self.memory[self.position] = Transition(*args)
-#        self.position = (self.position + 1) % self.capacity
-#
-#    def sample(self, batch_size):
-#        return random.sample(self.memory, batch_size)
-#
-#    def __len__(self):
-#        return len(self.memory)
-
-
-class ExperienceReplay:
-    #each experience is a list of with each tuple having:
-    #first element: state,
-    #second element: array of actions of each agent,
-    #third element: array of rewards received for each agent
-    def __init__(self, buffer_size):
-        self.buffer = []
-        self.buffer_size = buffer_size
-    
-    def add(self,experience):
-        if len(self.buffer) > self.buffer_size:
-            self.buffer.pop(0)
-        self.buffer.append(experience)
-=======
-        self.optimizer = optim.RMSprop(list(self.main_net.main.parameters()) + list(self.main_net.main_V.parameters()),lr=0.001-(0.001-0.0005)*self.counter/self.num_sim)
->>>>>>> 08f62562
-
-
-# Define Market Game Simulation Object
-if __name__ == '__main__':
-    num_players = 2
-    T = 2
-    #replay_stepnum = 3
-    batch_update_size = 200
-    num_sim = 10000
-    max_action = 20
-    update_net = 50
-    buffersize = 500
-    
-    #number of parameters that need to be estimated by the network
-    parameter_number = 3*num_players +3
-    
-    #network object
-    net = NashNN(2+num_players,parameter_number,num_players,T)
-    
-    #simulation object
-    sim_dict = {'price_impact': 0.5,
-                'transaction_cost':1,
-                'liquidation_cost':100,
-                'running_penalty':0,
-                'T':T,
-                'dt':1,
-                'N_agents':num_players,
-                'drift_function':(lambda x,y: 0) ,
-                'volatility':0.01}
-    sim = MarketSimulator(sim_dict)
-    
-    #Initialize storage variables
-    prices = np.zeros(T)
-    Qs = np.zeros((T,num_players))
-    Actions = np.zeros((T,num_players))
-    rewards = np.zeros((T,num_players))
-    
-    [state,lr,tr] = sim.get_state()
-    state_dict = {'time_step':0,
-                  'current_inventory':state[0],
-                  'current_price':state[1]}
-    current_state = State(state_dict) 
-    all_states = []
-    states = []
-    
-    all_predicts = []
-    preds = []
-    
-    #exploration chance
-    ep = 0.5
-    
-    #intialize relay memory
-    replay = ExperienceReplay(buffersize)
-    
-    sum_loss = np.zeros(num_sim)
-    total_l = 0
-    
-    for k in range (0,num_sim):
-        epsilon = ep - ep*(k/(num_sim-1))
-        total_l = 0
-        
-        if k%50 == 0:
-            print("Starting Inventory: ", sim.get_state()[0][0])
-            flag = True
-            
-#        if k%update_net == 0:
-#                net.target_net = copy.deepcopy(net.main_net)
-            
-        for i in range(0,T):   
-            state,lr,tr = sim.get_state()
-            #print("funny state:", state[0])
-            state_dict = {'time_step':i,
-                          'current_inventory':np.copy(state[0]),
-                          'current_price':state[1]}
-            current_state = State(state_dict)
-            
-            #print(net.predict(current_state).mu)
-            #takes action
-            if i == T-1:
-                a = -current_state.q
-                #print (net.predict(current_state).V.data.numpy())
-            else:
-                if np.random.random() < epsilon:
-                    #random action between buying/selling 5 shares for all players
-                    a = np.random.rand(num_players)*40-20
-                    #print("r")
-                else:
-                    #else take predicted nash action
-                    a = net.predict(current_state).mu.data.numpy()
-                    #print(a)
-                super_threshold_indices = a > max_action
-                a[super_threshold_indices] = max_action
-                sub_threshold_indices = a < -max_action
-                a[sub_threshold_indices] = -max_action
-            
-            #take chosen action and update new state
-            #current_state.print_state()
-            sim.step(a)
-            state,lr,tr = sim.get_state()
-            state_dict = {'time_step':i+1,
-                          'current_inventory':state[0],
-                          'current_price':state[1]}
-            new_state = State(state_dict)
-            #print("current state:")
-            #current_state.print_state()
-            #print("action:", a)
-            #print("new state:")
-            #new_state.print_state()
-            
-            #updates storage variables
-            states.append(new_state)
-            prices[i] = new_state.p
-            Qs[i,:] = new_state.q
-            Actions[i,:] = a
-            rewards[i] = lr
-            #preds.append[net.predict(current_state).V.data()]
-            
-            #adds experience to replay memory
-            replay.add((current_state,a,new_state,lr))
-    #        explist = []
-    #        for j in range(max(i-(replay_stepnum-1),0),i+1):
-    #            explist.append((states[j],Actions[i,:],rewards[i,:]))
-    #        replay.add(explist)
-            
-            if (k-1)*T > batch_update_size:
-                replay_sample = replay.sample(batch_update_size)
-                
-                #samples from priority and calculate total loss
-                replay_sample.append((current_state,a,new_state,lr))
-                
-                loss = []
-                
-                for sample in replay_sample:              
-                    loss.append(net.compute_Loss(sample))
-                    
-                if (flag):
-                    print(current_state.p,a,current_state.q)
-                    new_V = net.predict(new_state).V.data.numpy()
-                    if i == T-1:
-                        new_V = np.zeros(num_players)
-                    print(new_V+lr)
-                    print(net.predict(current_state).V.data.numpy())
-                
-                #loss = net.criterion(estimated_q, actual_q)
-                loss = torch.sum(torch.stack(loss))
-                
-                net.optimizer.zero_grad()
-                loss.backward()
-                net.optimizer.step()
-                
-                #totals loss (of experience replay) per time step
-                #total_l += sum(map(lambda a,b:(a-b)*(a-b),estimated_q,actual_q))
-                #current_state = new_state
-                
-                
-        flag = False
-        #defines loss per period
-        sum_loss[k] = total_l
-        #for param in net.main_net.parameters():
-        #    print(param.data) 
-        #print(prices)
-        #print(Qs)
-        #print(Actions)
-        
-        #resets simulation
-        sim.reset()
-        all_states.append(states)
-        all_predicts.append(preds)
-        net.updateLearningRate()
-        
-    plt.plot(sum_loss)
-        
+import math
+import copy
+import random
+import numpy as np
+import matplotlib
+import matplotlib.pyplot as plt
+
+import torch
+import torch.nn as nn
+import torch.optim as optim
+import torch.nn.functional as F
+#import torchvision.transforms as T
+
+from simulation_lib import *
+from nashRL_netlib import *
+from nashRL_DQlib import *
+
+# -------------------------------------------------------------------
+# This file defines some of the necessary objects and classes needed
+# for the LQ-Nash Reinforcement Learning Algorithm
+# -------------------------------------------------------------------
+
+
+# Define object for estimated elements via NN
+# ***NOTE*** All elements are tensors
+class FittedValues(object):
+    # Initialized via a single numpy vector
+    def __init__(self,value_vector,v_value,num_players):
+
+        self.num_players = num_players #number of players in game
+
+        self.V = v_value #nash value vector
+        
+        self.mu = value_vector[0:self.num_players] #mean of each player
+        value_vector = value_vector[self.num_players:]
+        
+        self.P1 = (value_vector[0])**2 #P1 matrix for each player, exp transformation to ensure positive value
+        value_vector = value_vector[1:]
+        
+        self.a = value_vector[0:self.num_players] #a of each player
+        value_vector = value_vector[self.num_players:]
+        
+        #p2 vector
+        self.P2 = value_vector[0] 
+        
+        self.P3 = value_vector[1]
+        
+# Define an object that summarizes all state variables
+class State(object):
+    def __init__(self,param_dict):
+        self.t = param_dict['time_step']
+        self.q = param_dict['current_inventory']
+        self.p = param_dict['current_price']
+        
+    # Returns list representation of all state variables normalized to be [-1,1]
+    # Not done yet
+    def getNormalizedState(self):
+        norm_q = self.q/10
+        norm_p = (self.p-10)/10
+        norm_t = self.t/4-1
+        return np.array(np.append(np.append(norm_q,norm_p),norm_t))
+    
+    def print_state(self):
+        print("t =", self.t, "q = ", self.q, "p = ", self.p)
+
+# Defines basic network parameters and functions
+class DQN(nn.Module):
+    def __init__(self, input_dim, output_dim,nump):
+        super(DQN, self).__init__()
+        self.num_players = nump
+        # Define basic fully connected network for parameters in Advantage function
+        self.main = nn.Sequential(
+            nn.Linear(input_dim, 20),
+            nn.ReLU(),
+            nn.Linear(20, 60),
+            nn.ReLU(),
+            nn.Linear(60, 160),
+            nn.ReLU(),
+            nn.Linear(160, 60),
+            nn.ReLU(),
+            nn.Linear(60, output_dim)
+        )
+        
+        # Define basic fully connected network for estimating nash value of each state
+        self.main_V = nn.Sequential(
+            nn.Linear(input_dim, 20),
+            nn.ReLU(),
+            nn.Linear(20, 40),
+            nn.ReLU(),
+            nn.Linear(40, 20),
+            nn.ReLU(),
+            nn.Linear(20, num_players)
+        )
+        
+    #Since only single network, forward prop is simple evaluation of network
+    def forward(self, input):
+        return self.main(input), self.main_V(input)
+    
+class NashNN():
+    def __init__(self, input_dim, output_dim, nump,t):
+        self.num_players = nump
+        self.T = t
+        self.main_net = DQN(input_dim, output_dim,num_players)
+        #self.target_net = copy.deepcopy(self.main_net)
+        self.num_sim = 10000
+        # Define optimizer used (SGD, etc)
+        self.optimizer = optim.RMSprop(list(self.main_net.main.parameters()) + list(self.main_net.main_V.parameters()),lr=0.001)
+        # Define loss function (Mean-squared, etc)
+        self.criterion = nn.MSELoss()
+        self.counter = 0
+        
+        # Predicts resultant values, input a State object, outputs a FittedValues object
+    def predict(self, input):
+        a,b = self.main_net.forward(self.stateTransform(input))
+        return self.tensorTransform(a,b)
+    
+#    def predict_targetNet(self, input):
+#        a,b = self.target_net.forward(self.stateTransform(input))
+#        return self.tensorTransform(a,b)
+        
+    # Transforms state object into tensor
+    def stateTransform(self, s):
+        return torch.tensor(s.getNormalizedState()).float()
+        
+    # Transforms output tensor into FittedValues Object
+    def tensorTransform(self, output1, output2):
+        return FittedValues(output1, output2, self.num_players)
+    
+    #takes a tuple of transitions and outputs loss
+    def compute_Loss(self,state_tuple):
+        currentState, action, nextState, reward = state_tuple[0], torch.tensor(state_tuple[1]).float(), state_tuple[2], state_tuple[3]
+        A = lambda u, uNeg, mu, muNeg, a, v, c1, c2, c3: v - 0.5*c1*(u-mu)**2 + c2*(u -a)*torch.sum(uNeg - muNeg) + c3*(uNeg - muNeg)**2
+        flag = 1
+        nextVal = self.predict(nextState).V
+        
+        #set next nash value to be 0 if last time step
+        if nextState.t >= self.T:
+            nextVal = torch.zeros(self.num_players)
+            flag = 0
+            
+        curVal = self.predict(currentState)
+        loss = []
+        for i in range(0,self.num_players):
+            r = lambda T : torch.cat([T[0:i], T[i+1:]])
+            loss.append(nextVal[i] + reward[i] - flag*A(action[i],r(action),curVal.mu[i],r(curVal.mu),curVal.a[i],curVal.V[i],curVal.P1,curVal.P2,curVal.P3)-(1-flag)*curVal.V[i])
+        
+        return torch.sum(torch.stack(loss)**2)
+        
+    def updateLearningRate(self):
+        self.counter += 1
+        self.optimizer = optim.RMSprop(list(self.main_net.main.parameters()) + list(self.main_net.main_V.parameters()),lr=0.005-(0.005-0.0005)*self.counter/self.num_sim)
+    
+#    #ignore these functions for now... was trying to do batch predictions 
+#    def predict_batch(self, input):
+#        return self.tensorsTransform(self.main_net(self.statesTransform(input),batch_size = 3))
+#        
+#    # Transforms state object into tensor
+#    def statesTransform(self, s):
+#        print(np.array([st.getNormalizedState() for st in s]))
+#        return Variable(torch.from_numpy(np.array([st.getNormalizedState() for st in s])).float()).view(1, -1)
+#        
+#    # Transforms output tensor into FittedValues Object
+#    def tensorsTransform(self, output):
+#        return np.apply_along_axis(FittedValues(),1,output.data.numpy())
+
+# Define Replay Buffer Class using Transition Object
+#class ReplayMemory(object):
+#
+#    def __init__(self, capacity):
+#        self.capacity = capacity
+#        self.memory = []
+#        self.position = 0
+#
+#    def push(self, *args):
+#        """Saves a transition."""
+#        if len(self.memory) < self.capacity:
+#            self.memory.append(None)
+#        self.memory[self.position] = Transition(*args)
+#        self.position = (self.position + 1) % self.capacity
+#
+#    def sample(self, batch_size):
+#        return random.sample(self.memory, batch_size)
+#
+#    def __len__(self):
+#        return len(self.memory)
+
+
+class ExperienceReplay:
+    #each experience is a list of with each tuple having:
+    #first element: state,
+    #second element: array of actions of each agent,
+    #third element: array of rewards received for each agent
+    def __init__(self, buffer_size):
+        self.buffer = []
+        self.buffer_size = buffer_size
+    
+    def add(self,experience):
+        if len(self.buffer) > self.buffer_size:
+            self.buffer.pop(0)
+        self.buffer.append(experience)
+        self.optimizer = optim.RMSprop(list(self.main_net.main.parameters()) + list(self.main_net.main_V.parameters()),lr=0.001-(0.001-0.0005)*self.counter/self.num_sim)
+
+
+# Define Market Game Simulation Object
+if __name__ == '__main__':
+    num_players = 2
+    T = 2
+    #replay_stepnum = 3
+    batch_update_size = 200
+    num_sim = 10000
+    max_action = 20
+    update_net = 50
+    buffersize = 500
+    
+    #number of parameters that need to be estimated by the network
+    parameter_number = 3*num_players +3
+    
+    #network object
+    net = NashNN(2+num_players,parameter_number,num_players,T)
+    
+    #simulation object
+    sim_dict = {'price_impact': 0.5,
+                'transaction_cost':1,
+                'liquidation_cost':100,
+                'running_penalty':0,
+                'T':T,
+                'dt':1,
+                'N_agents':num_players,
+                'drift_function':(lambda x,y: 0) ,
+                'volatility':0.01}
+    sim = MarketSimulator(sim_dict)
+    
+    #Initialize storage variables
+    prices = np.zeros(T)
+    Qs = np.zeros((T,num_players))
+    Actions = np.zeros((T,num_players))
+    rewards = np.zeros((T,num_players))
+    
+    [state,lr,tr] = sim.get_state()
+    state_dict = {'time_step':0,
+                  'current_inventory':state[0],
+                  'current_price':state[1]}
+    current_state = State(state_dict) 
+    all_states = []
+    states = []
+    
+    all_predicts = []
+    preds = []
+    
+    #exploration chance
+    ep = 0.5
+    
+    #intialize relay memory
+    replay = ExperienceReplay(buffersize)
+    
+    sum_loss = np.zeros(num_sim)
+    total_l = 0
+    
+    for k in range (0,num_sim):
+        epsilon = ep - ep*(k/(num_sim-1))
+        total_l = 0
+        
+        if k%50 == 0:
+            print("Starting Inventory: ", sim.get_state()[0][0])
+            flag = True
+            
+#        if k%update_net == 0:
+#                net.target_net = copy.deepcopy(net.main_net)
+            
+        for i in range(0,T):   
+            state,lr,tr = sim.get_state()
+            #print("funny state:", state[0])
+            state_dict = {'time_step':i,
+                          'current_inventory':np.copy(state[0]),
+                          'current_price':state[1]}
+            current_state = State(state_dict)
+            
+            #print(net.predict(current_state).mu)
+            #takes action
+            if i == T-1:
+                a = -current_state.q
+                #print (net.predict(current_state).V.data.numpy())
+            else:
+                if np.random.random() < epsilon:
+                    #random action between buying/selling 5 shares for all players
+                    a = np.random.rand(num_players)*40-20
+                    #print("r")
+                else:
+                    #else take predicted nash action
+                    a = net.predict(current_state).mu.data.numpy()
+                    #print(a)
+                super_threshold_indices = a > max_action
+                a[super_threshold_indices] = max_action
+                sub_threshold_indices = a < -max_action
+                a[sub_threshold_indices] = -max_action
+            
+            #take chosen action and update new state
+            #current_state.print_state()
+            sim.step(a)
+            state,lr,tr = sim.get_state()
+            state_dict = {'time_step':i+1,
+                          'current_inventory':state[0],
+                          'current_price':state[1]}
+            new_state = State(state_dict)
+            #print("current state:")
+            #current_state.print_state()
+            #print("action:", a)
+            #print("new state:")
+            #new_state.print_state()
+            
+            #updates storage variables
+            states.append(new_state)
+            prices[i] = new_state.p
+            Qs[i,:] = new_state.q
+            Actions[i,:] = a
+            rewards[i] = lr
+            #preds.append[net.predict(current_state).V.data()]
+            
+            #adds experience to replay memory
+            replay.add((current_state,a,new_state,lr))
+    #        explist = []
+    #        for j in range(max(i-(replay_stepnum-1),0),i+1):
+    #            explist.append((states[j],Actions[i,:],rewards[i,:]))
+    #        replay.add(explist)
+            
+            if (k-1)*T > batch_update_size:
+                replay_sample = replay.sample(batch_update_size)
+                
+                #samples from priority and calculate total loss
+                replay_sample.append((current_state,a,new_state,lr))
+                
+                loss = []
+                
+                for sample in replay_sample:              
+                    loss.append(net.compute_Loss(sample))
+                    
+                if (flag):
+                    print(current_state.p,a,current_state.q)
+                    new_V = net.predict(new_state).V.data.numpy()
+                    if i == T-1:
+                        new_V = np.zeros(num_players)
+                    print(new_V+lr)
+                    print(net.predict(current_state).V.data.numpy())
+                
+                #loss = net.criterion(estimated_q, actual_q)
+                loss = torch.sum(torch.stack(loss))
+                
+                net.optimizer.zero_grad()
+                loss.backward()
+                net.optimizer.step()
+                
+                #totals loss (of experience replay) per time step
+                #total_l += sum(map(lambda a,b:(a-b)*(a-b),estimated_q,actual_q))
+                #current_state = new_state
+                
+                
+        flag = False
+        #defines loss per period
+        sum_loss[k] = total_l
+        #for param in net.main_net.parameters():
+        #    print(param.data) 
+        #print(prices)
+        #print(Qs)
+        #print(Actions)
+        
+        #resets simulation
+        sim.reset()
+        all_states.append(states)
+        all_predicts.append(preds)
+        net.updateLearningRate()
+        
+    plt.plot(sum_loss)
+        
     