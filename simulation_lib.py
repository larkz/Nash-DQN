import numpy as np
from collections import namedtuple
import random
from itertools import count
from per.prioritized_memory import *
<<<<<<< HEAD
import copy
from per.SumTree import SumTree
import torch

=======

import copy

from per.SumTree import SumTree
import torch



>>>>>>> 57e3d551
# Define Transition Class as Named Tuple

Transition = namedtuple('Transition', ('state', 'action', 'next_state', 'reward'))

State = namedtuple('State', ('t', 'p', 'q'))

class State(State):
    """
    Game State Class.
    __init__ takes arguments (t,p,q)
    Inherits from namedtuple class
    """

    def getNormalizedState(self, toTensor=True):
        """
        Returned Normalized State Values
        :return: Array of concatenated values
        """

        norm_q = self.q / 10
        norm_p = (self.p - 10) / 10
        norm_t = self.t - 1
<<<<<<< HEAD

=======
>>>>>>> 57e3d551
        out = np.concatenate( (np.array([norm_t,norm_p]), norm_q) )

        if toTensor:
            return out
        else:
            return torch.from_numpy(out)


class MarketSimulator(object):
    def __init__(self, param_dict):
        # Unpack Parameter Dictionary

        # Game-Specific Parameters
        self.p_imp = param_dict['price_impact']
        self.t_cost = param_dict['transaction_cost']
        self.L_cost = param_dict['liquidation_cost']
        self.phi = param_dict['running_penalty']

        self.T = param_dict['T']
        self.dt = param_dict['dt']

        self.N = param_dict['N_agents']

        # Simulation Parameters
        self.mu = param_dict['drift_function']
        self.sigma = param_dict['volatility']

        # Define Reward Functions for t<T and t=T (Revise, perhaps)
        self.r = lambda Q, S, nu: - nu * (S + self.t_cost * nu) - self.phi * Q ** 2
        self.rT = lambda Q, S, nu: Q * (S - Q * self.L_cost)

        # Allocating Memory for Game Variables
        self.Q = np.random.normal(0, 10, self.N)
        self.S = np.float32(10 + np.random.normal(0, self.sigma))
        self.dS = np.float32(0)
        self.dF = np.float32(0)
        # self.F = np.float32(0)
        self.t = np.float32(0)

        # Variable Containing Total Accumulated Score
        self.last_reward = np.zeros(self.N, dtype=np.float32)
        self.total_reward = np.zeros(self.N, dtype=np.float32)

        # Variable Containing BM increments
        self.dW = np.random.normal(0, np.sqrt(self.dt),
                                   int(round(np.ceil(self.T / self.dt) + 2)))

        # Variable Indicating Whether Done
        self.done = False

    def reset(self):
        # Reset Game Values
        self.Q = np.random.normal(0, 10, self.N)
        self.S = np.float32(10 + np.random.normal(0, self.sigma))
        self.t = np.float32(0)

        self.last_reward = np.zeros(self.N, dtype=np.float32)
        self.total_reward = np.zeros(self.N, dtype=np.float32)

        self.dW = np.random.normal(0, np.sqrt(self.dt),
                                   int(round(np.ceil(self.T / self.dt) + 2)))

        self.done = False

    def step(self, nu):

        last_state = State(self.t,self.S,self.Q)

        if self.t < self.T:
            # Advance Inventory & Time
            self.Q += nu
            self.t += self.dt

            # Compute Action Reward
            self.last_reward = self.r(self.Q, self.S, nu)
            self.total_reward += self.last_reward

            # Advance Asset Price
            self.dF = self.mu(self.t, self.S) * self.dt + self.sigma * self.dW[int(round(self.t))]
            self.dS = self.dF + self.dt * (self.p_imp * np.mean(nu))
            self.S += self.dS

        #        elif (not self.done):
        #
        #            # Compute Action Reward
        #            self.last_reward = self.rT(self.Q, self.S, self.nu)
        #            self.total_reward += self.last_reward
        #
        #            # Update Variables
        #            self.Q = np.zeros(self.N, dtype=np.float32)

        return Transition(last_state, nu, State(self.t, self.S, self.Q), self.last_reward)

    def get_state(self):
<<<<<<< HEAD
        return State(copy.deepcopy(self.t), copy.deepcopy(self.Q), copy.deepcopy(self.S)), copy.deepcopy(self.last_reward), copy.deepcopy(self.total_reward)
        return State(self.t, self.S, self.Q), self.last_reward, self.total_reward
=======
        return State(copy.deepcopy(self.t), copy.deepcopy(self.S), copy.deepcopy(self.Q)), copy.deepcopy(self.last_reward), copy.deepcopy(self.total_reward)

>>>>>>> 57e3d551

    def __str__(self):
        state, last_reward, total_reward = self.get_state()
        str = "Simulation -- Last State: {}, \
        Last Reward: {}, Total Reward: {}".format(state,last_reward,total_reward)
        return str


class ExperienceReplay:
    # each experience is a list of with each tuple having:
    # first element: state,
    # second element: array of actions of each agent,
    # third element: array of rewards received for each agent
    def __init__(self, buffer_size):
        self.buffer = []
        self.max_buffer_size = buffer_size
        self.buffer_size = 0

    def add(self, experience):
        if len(self.buffer) > self.max_buffer_size:
            self.buffer.pop(0)
        self.buffer.append(experience)

        self.buffer_size = len(self.buffer)

    def sample(self, size):
        return random.sample(self.buffer, min(size, self.buffer_size))

    def __len__(self):
        return len(self.buffer)


class PrioritizedMemory:  # stored as ( s, a, r, s_ ) in SumTree
    e = 0.01
    a = 0.6
    beta = 0.4
    beta_increment_per_sampling = 0.001

    def __init__(self, capacity):
        self.tree = SumTree(capacity)
        self.capacity = capacity

    def _get_priority(self, error):
        return (error + self.e) ** self.a

    def add(self, error, sample):
        p = self._get_priority(error)
        self.tree.add(p, sample)

    def sample(self, n):
        batch = []
        idxs = []
        segment = self.tree.total() / n
        priorities = []

        self.beta = np.min([1., self.beta + self.beta_increment_per_sampling])

        for i in range(n):
            a = segment * i
            b = segment * (i + 1)

            s = random.uniform(a, b)
            (idx, p, data) = self.tree.get(s)
            priorities.append(p)
            batch.append(data)
            idxs.append(idx)

        sampling_probabilities = priorities / self.tree.total()
        is_weight = np.power(self.tree.n_entries * sampling_probabilities, -self.beta)
        is_weight /= is_weight.max()

        return batch, idxs, is_weight

    def update(self, idx, error):
        #        p = self._get_priority(error)
        #        self.tree.update(idx, p)

        for i in range(0, len(idx)):
            p = self._get_priority(error[i])
            self.tree.update(idx[i], p)<|MERGE_RESOLUTION|>--- conflicted
+++ resolved
@@ -3,21 +3,14 @@
 import random
 from itertools import count
 from per.prioritized_memory import *
-<<<<<<< HEAD
 import copy
 from per.SumTree import SumTree
 import torch
 
-=======
-
 import copy
 
 from per.SumTree import SumTree
 import torch
-
-
-
->>>>>>> 57e3d551
 # Define Transition Class as Named Tuple
 
 Transition = namedtuple('Transition', ('state', 'action', 'next_state', 'reward'))
@@ -40,10 +33,7 @@
         norm_q = self.q / 10
         norm_p = (self.p - 10) / 10
         norm_t = self.t - 1
-<<<<<<< HEAD
-
-=======
->>>>>>> 57e3d551
+
         out = np.concatenate( (np.array([norm_t,norm_p]), norm_q) )
 
         if toTensor:
@@ -138,13 +128,10 @@
         return Transition(last_state, nu, State(self.t, self.S, self.Q), self.last_reward)
 
     def get_state(self):
-<<<<<<< HEAD
         return State(copy.deepcopy(self.t), copy.deepcopy(self.Q), copy.deepcopy(self.S)), copy.deepcopy(self.last_reward), copy.deepcopy(self.total_reward)
         return State(self.t, self.S, self.Q), self.last_reward, self.total_reward
-=======
         return State(copy.deepcopy(self.t), copy.deepcopy(self.S), copy.deepcopy(self.Q)), copy.deepcopy(self.last_reward), copy.deepcopy(self.total_reward)
 
->>>>>>> 57e3d551
 
     def __str__(self):
         state, last_reward, total_reward = self.get_state()
