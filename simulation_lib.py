--- conflicted
+++ resolved
@@ -3,13 +3,10 @@
 import random
 from itertools import count
 from per.prioritized_memory import *
-<<<<<<< HEAD
 import copy
 from per.SumTree import SumTree
 import torch
 
-=======
-
 import copy
 
 from per.SumTree import SumTree
@@ -17,7 +14,6 @@
 
 
 
->>>>>>> 57e3d5515f33013b5ecbf344fa5dbb8ab500ac50
 # Define Transition Class as Named Tuple
 
 Transition = namedtuple('Transition', ('state', 'action', 'next_state', 'reward'))
@@ -40,15 +36,8 @@
         norm_q = self.q / 10
         norm_p = (self.p - 10) / 10
         norm_t = self.t - 1
-<<<<<<< HEAD
         out = copy.deepcopy(np.concatenate( (np.array([norm_t,norm_p]), norm_q) ))
-=======
-<<<<<<< HEAD
-
-=======
->>>>>>> 57e3d5515f33013b5ecbf344fa5dbb8ab500ac50
         out = np.concatenate( (np.array([norm_t,norm_p]), norm_q) )
->>>>>>> e8af3ba5
 
         if toTensor:
             return out
@@ -142,13 +131,10 @@
         return Transition(last_state, nu, State(self.t, self.S, self.Q), self.last_reward)
 
     def get_state(self):
-<<<<<<< HEAD
         return State(copy.deepcopy(self.t), copy.deepcopy(self.Q), copy.deepcopy(self.S)), copy.deepcopy(self.last_reward), copy.deepcopy(self.total_reward)
         return State(self.t, self.S, self.Q), self.last_reward, self.total_reward
-=======
         return State(copy.deepcopy(self.t), copy.deepcopy(self.S), copy.deepcopy(self.Q)), copy.deepcopy(self.last_reward), copy.deepcopy(self.total_reward)
 
->>>>>>> 57e3d5515f33013b5ecbf344fa5dbb8ab500ac50
 
     def __str__(self):
         state, last_reward, total_reward = self.get_state()
